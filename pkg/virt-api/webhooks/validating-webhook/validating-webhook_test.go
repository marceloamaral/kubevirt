--- conflicted
+++ resolved
@@ -2096,7 +2096,26 @@
 			Expect(len(causes)).To(Equal(1))
 			Expect(causes[0].Field).To(Equal("fake.domain.devices.interfaces[1].name"))
 		})
-<<<<<<< HEAD
+
+		It("should allow valid ioThreadsPolicy", func() {
+			vmi := v1.NewMinimalVMI("testvm")
+			var ioThreadPolicy v1.IOThreadsPolicy
+			ioThreadPolicy = "auto"
+			vmi.Spec.Domain.IOThreadsPolicy = &ioThreadPolicy
+			causes := ValidateVirtualMachineInstanceSpec(k8sfield.NewPath("fake"), &vmi.Spec)
+			Expect(len(causes)).To(Equal(0))
+		})
+
+		It("should reject invalid ioThreadsPolicy", func() {
+			vmi := v1.NewMinimalVMI("testvm")
+			var ioThreadPolicy v1.IOThreadsPolicy
+			ioThreadPolicy = "bad"
+			vmi.Spec.Domain.IOThreadsPolicy = &ioThreadPolicy
+			causes := ValidateVirtualMachineInstanceSpec(k8sfield.NewPath("fake"), &vmi.Spec)
+			Expect(len(causes)).To(Equal(1))
+			Expect(causes[0].Message).To(Equal(fmt.Sprintf("Invalid IOThreadsPolicy (%s)", ioThreadPolicy)))
+		})
+
 		table.DescribeTable("Should accept valid DNSPolicy and DNSConfig",
 			func(dnsPolicy k8sv1.DNSPolicy, dnsConfig *k8sv1.PodDNSConfig) {
 				vmi := v1.NewMinimalVMI("testvmi")
@@ -2119,6 +2138,7 @@
 			}),
 			table.Entry("with empty DNSPolicy", nil, nil),
 		)
+
 		table.DescribeTable("Should reject invalid DNSPolicy and DNSConfig",
 			func(dnsPolicy k8sv1.DNSPolicy, dnsConfig *k8sv1.PodDNSConfig, causeCount int, causeMessage []string) {
 				vmi := v1.NewMinimalVMI("testvmi")
@@ -2150,27 +2170,6 @@
 				Searches:    []string{strings.Repeat("a", validation.DNS1123SubdomainMaxLength+1)},
 			}, 1, []string{fmt.Sprintf("must be no more than %v characters", validation.DNS1123SubdomainMaxLength)}),
 		)
-=======
-
-		It("should allow valid ioThreadsPolicy", func() {
-			vmi := v1.NewMinimalVMI("testvm")
-			var ioThreadPolicy v1.IOThreadsPolicy
-			ioThreadPolicy = "auto"
-			vmi.Spec.Domain.IOThreadsPolicy = &ioThreadPolicy
-			causes := ValidateVirtualMachineInstanceSpec(k8sfield.NewPath("fake"), &vmi.Spec)
-			Expect(len(causes)).To(Equal(0))
-		})
-
-		It("should reject invalid ioThreadsPolicy", func() {
-			vmi := v1.NewMinimalVMI("testvm")
-			var ioThreadPolicy v1.IOThreadsPolicy
-			ioThreadPolicy = "bad"
-			vmi.Spec.Domain.IOThreadsPolicy = &ioThreadPolicy
-			causes := ValidateVirtualMachineInstanceSpec(k8sfield.NewPath("fake"), &vmi.Spec)
-			Expect(len(causes)).To(Equal(1))
-			Expect(causes[0].Message).To(Equal(fmt.Sprintf("Invalid IOThreadsPolicy (%s)", ioThreadPolicy)))
-		})
->>>>>>> 150f4fb7
 	})
 	Context("with cpu pinning", func() {
 		var vmi *v1.VirtualMachineInstance
