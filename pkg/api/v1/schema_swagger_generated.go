// Automatically generated by swagger-doc. DO NOT EDIT!

package v1

func (CloudInitNoCloudSource) SwaggerDoc() map[string]string {
	return map[string]string{
		"":               "Represents a cloud-init nocloud user data source\nMore info: http://cloudinit.readthedocs.io/en/latest/topics/datasources/nocloud.html",
		"secretRef":      "UserDataSecretRef references a k8s secret that contains NoCloud userdata\n+ optional",
		"userDataBase64": "UserDataBase64 contains NoCloud cloud-init userdata as a base64 encoded string\n+ optional",
		"userData":       "UserData contains NoCloud inline cloud-init userdata\n+ optional",
	}
}

func (DomainSpec) SwaggerDoc() map[string]string {
	return map[string]string{
		"resources": "Resources describes the Compute Resources required by this vmi.",
		"cpu":       "CPU allow specified the detailed CPU topology inside the vmi.\n+optional",
		"memory":    "Memory allow specifying the VMI memory features.\n+optional",
		"machine":   "Machine type\n+optional",
		"firmware":  "Firmware\n+optional",
		"clock":     "Clock sets the clock and timers of the vmi.\n+optional",
		"features":  "Features like acpi, apic, hyperv\n+optional",
		"devices":   "Devices allows adding disks, network interfaces, ...",
	}
}

func (DomainPresetSpec) SwaggerDoc() map[string]string {
	return map[string]string{
		"resources": "Resources describes the Compute Resources required by this vmi.",
		"cpu":       "CPU allow specified the detailed CPU topology inside the vmi.\n+optional",
		"memory":    "Memory allow specifying the VMI memory features.\n+optional",
		"machine":   "Machine type\n+optional",
		"firmware":  "Firmware\n+optional",
		"clock":     "Clock sets the clock and timers of the vmi.\n+optional",
		"features":  "Features like acpi, apic, hyperv\n+optional",
		"devices":   "Devices allows adding disks, network interfaces, ...\n+optional",
	}
}

func (ResourceRequirements) SwaggerDoc() map[string]string {
	return map[string]string{
		"requests": "Requests is a description of the initial vmi resources.\nValid resource keys are \"memory\" and \"cpu\".\n+optional",
		"limits":   "Limits describes the maximum amount of compute resources allowed.\nValid resource keys are \"memory\" and \"cpu\".\n+optional",
	}
}

func (CPU) SwaggerDoc() map[string]string {
	return map[string]string{
		"":      "CPU allow specifying the CPU topology",
		"cores": "Cores specifies the number of cores inside the vmi.\nMust be a value greater or equal 1.",
	}
}

func (Memory) SwaggerDoc() map[string]string {
	return map[string]string{
		"":          "Memory allow specifying the VirtualMachineInstance memory features",
		"hugepages": "Hugepages allow to use hugepages for the VirtualMachineInstance instead of regular memory.\n+optional",
	}
}

func (Hugepages) SwaggerDoc() map[string]string {
	return map[string]string{
		"":         "Hugepages allow to use hugepages for the VirtualMachineInstance instead of regular memory.",
		"pageSize": "PageSize specifies the hugepage size, for x86_64 architecture valid values are 1Gi and 2Mi.",
	}
}

func (Machine) SwaggerDoc() map[string]string {
	return map[string]string{
		"type": "QEMU machine type is the actual chipset of the VirtualMachineInstance.",
	}
}

func (Firmware) SwaggerDoc() map[string]string {
	return map[string]string{
		"uuid": "UUID reported by the vmi bios\nDefaults to a random generated uid",
	}
}

func (Devices) SwaggerDoc() map[string]string {
	return map[string]string{
		"disks":      "Disks describes disks, cdroms, floppy and luns which are connected to the vmi",
		"watchdog":   "Watchdog describes a watchdog device which can be added to the vmi",
		"interfaces": "Interfaces describe network interfaces which are added to the vm",
	}
}

func (Disk) SwaggerDoc() map[string]string {
	return map[string]string{
		"name":       "Name is the device name",
		"volumeName": "Name of the volume which is referenced\nMust match the Name of a Volume.",
		"bootOrder":  "BootOrder is an integer value > 0, used to determine ordering of boot devices.\nLower values take precedence.\nDisks without a boot order are not tried if a disk with a boot order exists.\n+optional",
	}
}

func (DiskDevice) SwaggerDoc() map[string]string {
	return map[string]string{
		"":       "Represents the target of a volume to mount.\nOnly one of its members may be specified.",
		"disk":   "Attach a volume as a disk to the vmi",
		"lun":    "Attach a volume as a LUN to the vmi",
		"floppy": "Attach a volume as a floppy to the vmi",
		"cdrom":  "Attach a volume as a cdrom to the vmi",
	}
}

func (DiskTarget) SwaggerDoc() map[string]string {
	return map[string]string{
		"bus":      "Bus indicates the type of disk device to emulate.\nsupported values: virtio, sata, scsi, ide",
		"readonly": "ReadOnly\nDefaults to false",
	}
}

func (LunTarget) SwaggerDoc() map[string]string {
	return map[string]string{
		"bus":      "Bus indicates the type of disk device to emulate.\nsupported values: virtio, sata, scsi, ide",
		"readonly": "ReadOnly\nDefaults to false",
	}
}

func (FloppyTarget) SwaggerDoc() map[string]string {
	return map[string]string{
		"readonly": "ReadOnly\nDefaults to false",
		"tray":     "Tray indicates if the tray of the device is open or closed.\nAllowed values are \"open\" and \"closed\"\nDefaults to closed\n+optional",
	}
}

func (CDRomTarget) SwaggerDoc() map[string]string {
	return map[string]string{
		"bus":      "Bus indicates the type of disk device to emulate.\nsupported values: virtio, sata, scsi, ide",
		"readonly": "ReadOnly\nDefaults to true",
		"tray":     "Tray indicates if the tray of the device is open or closed.\nAllowed values are \"open\" and \"closed\"\nDefaults to closed\n+optional",
	}
}

func (Volume) SwaggerDoc() map[string]string {
	return map[string]string{
		"":     "Volume represents a named volume in a vmi.",
		"name": "Volume's name.\nMust be a DNS_LABEL and unique within the vmi.\nMore info: https://kubernetes.io/docs/concepts/overview/working-with-objects/names/#names",
	}
}

func (VolumeSource) SwaggerDoc() map[string]string {
	return map[string]string{
		"": "Represents the source of a volume to mount.\nOnly one of its members may be specified.",
		"persistentVolumeClaim": "PersistentVolumeClaimVolumeSource represents a reference to a PersistentVolumeClaim in the same namespace.\nDirectly attached to the vmi via qemu.\nMore info: https://kubernetes.io/docs/concepts/storage/persistent-volumes#persistentvolumeclaims\n+optional",
		"cloudInitNoCloud":      "CloudInitNoCloud represents a cloud-init NoCloud user-data source.\nThe NoCloud data will be added as a disk to the vmi. A proper cloud-init installation is required inside the guest.\nMore info: http://cloudinit.readthedocs.io/en/latest/topics/datasources/nocloud.html\n+optional",
		"registryDisk":          "RegistryDisk references a docker image, embedding a qcow or raw disk\nMore info: https://kubevirt.gitbooks.io/user-guide/registry-disk.html\n+optional",
		"ephemeral":             "Ephemeral is a special volume source that \"wraps\" specified source and provides copy-on-write image on top of it.\n+optional",
		"emptyDisk":             "EmptyDisk represents a temporary disk which shares the vmis lifecycle\nMore info: https://kubevirt.gitbooks.io/user-guide/disks-and-volumes.html\n+optional",
	}
}

func (EphemeralVolumeSource) SwaggerDoc() map[string]string {
	return map[string]string{
		"persistentVolumeClaim": "PersistentVolumeClaimVolumeSource represents a reference to a PersistentVolumeClaim in the same namespace.\nDirectly attached to the vmi via qemu.\nMore info: https://kubernetes.io/docs/concepts/storage/persistent-volumes#persistentvolumeclaims\n+optional",
	}
}

func (EmptyDiskSource) SwaggerDoc() map[string]string {
	return map[string]string{
		"":         "EmptyDisk represents a temporary disk which shares the vmis lifecycle",
		"capacity": "Capacity of the sparse disk.",
	}
}

func (RegistryDiskSource) SwaggerDoc() map[string]string {
	return map[string]string{
		"":                "Represents a docker image with an embedded disk",
		"image":           "Image is the name of the image with the embedded disk",
		"imagePullSecret": "ImagePullSecret is the name of the Docker registry secret required to pull the image. The secret must already exist.",
	}
}

func (ClockOffset) SwaggerDoc() map[string]string {
	return map[string]string{
		"":         "Exactly one of its members must be set.",
		"utc":      "UTC sets the guest clock to UTC on each boot. If an offset is specified,\nguest changes to the clock will be kept during reboots and are not reset.",
		"timezone": "Timezone sets the guest clock to the specified timezone.\nZone name follows the TZ environment variable format (e.g. 'America/New_York')",
	}
}

func (ClockOffsetUTC) SwaggerDoc() map[string]string {
	return map[string]string{
		"":              "UTC sets the guest clock to UTC on each boot.",
		"offsetSeconds": "OffsetSeconds specifies an offset in seconds, relative to UTC. If set,\nguest changes to the clock will be kept during reboots and not reset.",
	}
}

func (Clock) SwaggerDoc() map[string]string {
	return map[string]string{
		"":      "Represents the clock and timers of a vmi",
		"timer": "Timer specifies whih timers are attached to the vmi",
	}
}

func (Timer) SwaggerDoc() map[string]string {
	return map[string]string{
		"":       "Represents all available timers in a vmi",
		"hpet":   "HPET (High Precision Event Timer) - multiple timers with periodic interrupts.",
		"kvm":    "KVM \t(KVM clock) - lets guests read the host’s wall clock time (paravirtualized). For linux guests.",
		"pit":    "PIT (Programmable Interval Timer) - a timer with periodic interrupts.",
		"rtc":    "RTC (Real Time Clock) - a continuously running timer with periodic interrupts.",
		"hyperv": "Hyperv (Hypervclock) - lets guests read the host’s wall clock time (paravirtualized). For windows guests.",
	}
}

func (RTCTimer) SwaggerDoc() map[string]string {
	return map[string]string{
		"tickPolicy": "TickPolicy determines what happens when QEMU misses a deadline for injecting a tick to the guest\nOne of \"delay\", \"catchup\"",
		"present":    "Enabled set to false makes sure that the machine type or a preset can't add the timer.\nDefaults to true\n+optional",
		"track":      "Track the guest or the wall clock",
	}
}

func (HPETTimer) SwaggerDoc() map[string]string {
	return map[string]string{
		"tickPolicy": "TickPolicy determines what happens when QEMU misses a deadline for injecting a tick to the guest\nOne of \"delay\", \"catchup\", \"merge\", \"discard\"",
		"present":    "Enabled set to false makes sure that the machine type or a preset can't add the timer.\nDefaults to true\n+optional",
	}
}

func (PITTimer) SwaggerDoc() map[string]string {
	return map[string]string{
		"tickPolicy": "TickPolicy determines what happens when QEMU misses a deadline for injecting a tick to the guest\nOne of \"delay\", \"catchup\", \"discard\"",
		"present":    "Enabled set to false makes sure that the machine type or a preset can't add the timer.\nDefaults to true\n+optional",
	}
}

func (KVMTimer) SwaggerDoc() map[string]string {
	return map[string]string{
		"present": "Enabled set to false makes sure that the machine type or a preset can't add the timer.\nDefaults to true\n+optional",
	}
}

func (HypervTimer) SwaggerDoc() map[string]string {
	return map[string]string{
		"present": "Enabled set to false makes sure that the machine type or a preset can't add the timer.\nDefaults to true\n+optional",
	}
}

func (Features) SwaggerDoc() map[string]string {
	return map[string]string{
		"acpi":   "ACPI enables/disables ACPI insidejsondata guest\nDefaults to enabled\n+optional",
		"apic":   "Defaults to the machine type setting\n+optional",
		"hyperv": "Defaults to the machine type setting\n+optional",
	}
}

func (FeatureState) SwaggerDoc() map[string]string {
	return map[string]string{
		"":        "Represents if a feature is enabled or disabled",
		"enabled": "Enabled determines if the feature should be enabled or disabled on the guest\nDefaults to true\n+optional",
	}
}

func (FeatureAPIC) SwaggerDoc() map[string]string {
	return map[string]string{
		"enabled":        "Enabled determines if the feature should be enabled or disabled on the guest\nDefaults to true\n+optional",
		"endOfInterrupt": "EndOfInterrupt enables the end of interrupt notification in the guest\nDefaults to false\n+optional",
	}
}

func (FeatureSpinlocks) SwaggerDoc() map[string]string {
	return map[string]string{
		"enabled":   "Enabled determines if the feature should be enabled or disabled on the guest\nDefaults to true\n+optional",
		"spinlocks": "Retries indicates the number of retries\nMust be a value greater or equal 4096\nDefaults to 4096\n+optional",
	}
}

func (FeatureVendorID) SwaggerDoc() map[string]string {
	return map[string]string{
		"enabled":  "Enabled determines if the feature should be enabled or disabled on the guest\nDefaults to true\n+optional",
		"vendorid": "VendorID sets the hypervisor vendor id, visible to the vmi\nString up to twelve characters",
	}
}

func (FeatureHyperv) SwaggerDoc() map[string]string {
	return map[string]string{
		"":           "Hyperv specific features",
		"relaxed":    "Relaxed relaxes constraints on timer\nDefaults to the machine type setting\n+optional",
		"vapic":      "VAPIC indicates whether virtual APIC is enabled\nDefaults to the machine type setting\n+optional",
		"spinlocks":  "Spinlocks indicates if spinlocks should be made available to the guest\n+optional",
		"vpindex":    "VPIndex enables the Virtual Processor Index to help windows identifying virtual processors\nDefaults to the machine type setting\n+optional",
		"runtime":    "Runtime\nDefaults to the machine type setting\n+optional",
		"synic":      "SyNIC enable Synthetic Interrupt Controller\nDefaults to the machine type setting\n+optional",
		"synictimer": "SyNICTimer enable Synthetic Interrupt Controller timer\nDefaults to the machine type setting\n+optional",
		"reset":      "Reset enables Hyperv reboot/reset for the vmi\nDefaults to the machine type setting\n+optional",
		"vendorid":   "VendorID allows setting the hypervisor vendor id\nDefaults to the machine type setting\n+optional",
	}
}

func (Watchdog) SwaggerDoc() map[string]string {
	return map[string]string{
		"":     "Named watchdog device",
		"name": "Name of the watchdog",
	}
}

func (WatchdogDevice) SwaggerDoc() map[string]string {
	return map[string]string{
		"":         "Hardware watchdog device\nExactly one of its members must be set.",
		"i6300esb": "i6300esb watchdog device\n+optional",
	}
}

func (I6300ESBWatchdog) SwaggerDoc() map[string]string {
	return map[string]string{
		"":       "i6300esb watchdog device",
		"action": "The action to take. Valid values are poweroff, reset, shutdown.\nDefaults to reset",
	}
}

func (Interface) SwaggerDoc() map[string]string {
	return map[string]string{
<<<<<<< HEAD
		"name": "Logical name of the interface as well as a reference to the associated networks.\nMust match the Name of a Network.",
=======
		"name":  "Logical name of the interface as well as a reference to the associated networks\nMust match the Name of a Network",
		"model": "Interface model.\nOne of: e1000, e1000e, ne2k_pci, pcnet, rtl8139, virtio.\nDefaults to virtio.",
>>>>>>> b0a4d7c4
	}
}

func (InterfaceBindingMethod) SwaggerDoc() map[string]string {
	return map[string]string{
		"": "Represents the method which will be used to connect the interface to the guest.\nOnly one of its members may be specified.",
	}
}

func (InterfaceBridge) SwaggerDoc() map[string]string {
	return map[string]string{}
}

func (InterfaceSlirp) SwaggerDoc() map[string]string {
	return map[string]string{
		"ports": "List of ports to be forwarded to the virtual machine.",
	}
}

func (Port) SwaggerDoc() map[string]string {
	return map[string]string{
		"": "Port repesents a port to expose from the virtual machine.\nDefault protocol TCP.\nDefault port is PodPort.",
	}
}

func (Network) SwaggerDoc() map[string]string {
	return map[string]string{
		"":     "Network represents a network type and a resource that should be connected to the vm.",
		"name": "Network name.\nMust be a DNS_LABEL and unique within the vm.\nMore info: https://kubernetes.io/docs/concepts/overview/working-with-objects/names/#names",
	}
}

func (NetworkSource) SwaggerDoc() map[string]string {
	return map[string]string{
		"": "Represents the source resource that will be connected to the vm.\nOnly one of its members may be specified.",
	}
}

func (PodNetwork) SwaggerDoc() map[string]string {
	return map[string]string{
		"":              "Represents the stock pod network interface.",
		"vmNetworkCIDR": "CIDR for vm network.\nDefault 10.0.2.0/24 if not specified.",
	}
}<|MERGE_RESOLUTION|>--- conflicted
+++ resolved
@@ -312,12 +312,8 @@
 
 func (Interface) SwaggerDoc() map[string]string {
 	return map[string]string{
-<<<<<<< HEAD
-		"name": "Logical name of the interface as well as a reference to the associated networks.\nMust match the Name of a Network.",
-=======
 		"name":  "Logical name of the interface as well as a reference to the associated networks\nMust match the Name of a Network",
 		"model": "Interface model.\nOne of: e1000, e1000e, ne2k_pci, pcnet, rtl8139, virtio.\nDefaults to virtio.",
->>>>>>> b0a4d7c4
 	}
 }
 
@@ -331,22 +327,10 @@
 	return map[string]string{}
 }
 
-func (InterfaceSlirp) SwaggerDoc() map[string]string {
-	return map[string]string{
-		"ports": "List of ports to be forwarded to the virtual machine.",
-	}
-}
-
-func (Port) SwaggerDoc() map[string]string {
-	return map[string]string{
-		"": "Port repesents a port to expose from the virtual machine.\nDefault protocol TCP.\nDefault port is PodPort.",
-	}
-}
-
 func (Network) SwaggerDoc() map[string]string {
 	return map[string]string{
 		"":     "Network represents a network type and a resource that should be connected to the vm.",
-		"name": "Network name.\nMust be a DNS_LABEL and unique within the vm.\nMore info: https://kubernetes.io/docs/concepts/overview/working-with-objects/names/#names",
+		"name": "Network name\nMust be a DNS_LABEL and unique within the vm.\nMore info: https://kubernetes.io/docs/concepts/overview/working-with-objects/names/#names",
 	}
 }
 
@@ -358,7 +342,6 @@
 
 func (PodNetwork) SwaggerDoc() map[string]string {
 	return map[string]string{
-		"":              "Represents the stock pod network interface.",
-		"vmNetworkCIDR": "CIDR for vm network.\nDefault 10.0.2.0/24 if not specified.",
+		"": "Represents the stock pod network interface",
 	}
 }