/*
 * This file is part of the KubeVirt project
 *
 * Licensed under the Apache License, Version 2.0 (the "License");
 * you may not use this file except in compliance with the License.
 * You may obtain a copy of the License at
 *
 *     http://www.apache.org/licenses/LICENSE-2.0
 *
 * Unless required by applicable law or agreed to in writing, software
 * distributed under the License is distributed on an "AS IS" BASIS,
 * WITHOUT WARRANTIES OR CONDITIONS OF ANY KIND, either express or implied.
 * See the License for the specific language governing permissions and
 * limitations under the License.
 *
 * Copyright 2018 Red Hat, Inc.
 *
 */

package tests_test

import (
	"flag"
	"fmt"
	"net/http"
	"strings"

	. "github.com/onsi/ginkgo"
	. "github.com/onsi/gomega"

	v13 "k8s.io/api/core/v1"
	"k8s.io/apimachinery/pkg/api/resource"
	v12 "k8s.io/apimachinery/pkg/apis/meta/v1"

	"time"

	"github.com/google/goexpect"
	"k8s.io/apimachinery/pkg/api/errors"
	"k8s.io/apimachinery/pkg/util/json"

	"kubevirt.io/kubevirt/pkg/api/v1"
	"kubevirt.io/kubevirt/pkg/kubecli"
	"kubevirt.io/kubevirt/pkg/virtctl/offlinevm"
	"kubevirt.io/kubevirt/tests"
)

var _ = Describe("OfflineVirtualMachine", func() {

	flag.Parse()

	virtClient, err := kubecli.GetKubevirtClient()
	tests.PanicOnError(err)

	BeforeEach(func() {
		tests.BeforeTestCleanup()
	})

	Context("An invalid OfflineVirtualMachine given", func() {

		It("should be rejected on POST", func() {
			vmImage := tests.RegistryDiskFor(tests.RegistryDiskCirros)
			template := tests.NewRandomVMWithEphemeralDiskAndUserdata(vmImage, "echo Hi\n")
			newOVM := NewRandomOfflineVirtualMachine(template, false)
			newOVM.TypeMeta = v12.TypeMeta{
				APIVersion: v1.GroupVersion.String(),
				Kind:       "OfflineVirtualMachine",
			}

			jsonBytes, err := json.Marshal(newOVM)
			Expect(err).To(BeNil())

			// change the name of a required field (like domain) so validation will fail
			jsonString := strings.Replace(string(jsonBytes), "domain", "not-a-domain", -1)

			result := virtClient.RestClient().Post().Resource("offlinevirtualmachines").Namespace(tests.NamespaceTestDefault).Body([]byte(jsonString)).SetHeader("Content-Type", "application/json").Do()

			// Verify validation failed.
			statusCode := 0
			result.StatusCode(&statusCode)
			Expect(statusCode).To(Equal(http.StatusUnprocessableEntity))

		})
		It("should reject POST if validation webhoook deems the spec is invalid", func() {
			vmImage := tests.RegistryDiskFor(tests.RegistryDiskCirros)
			template := tests.NewRandomVMWithEphemeralDiskAndUserdata(vmImage, "echo Hi\n")
			// Add a disk that doesn't map to a volume.
			// This should get rejected which tells us the webhook validator is working.
			template.Spec.Domain.Devices.Disks = append(template.Spec.Domain.Devices.Disks, v1.Disk{
				Name:       "testdisk",
				VolumeName: "testvolume",
			})
			newOVM := NewRandomOfflineVirtualMachine(template, false)
			newOVM.TypeMeta = v12.TypeMeta{
				APIVersion: v1.GroupVersion.String(),
				Kind:       "OfflineVirtualMachine",
			}

			result := virtClient.RestClient().Post().Resource("offlinevirtualmachines").Namespace(tests.NamespaceTestDefault).Body(newOVM).Do()

			// Verify validation failed.
			statusCode := 0
			result.StatusCode(&statusCode)
			Expect(statusCode).To(Equal(http.StatusUnprocessableEntity))

			reviewResponse := &v12.Status{}
			body, _ := result.Raw()
			err = json.Unmarshal(body, reviewResponse)
			Expect(err).To(BeNil())

			Expect(len(reviewResponse.Details.Causes)).To(Equal(1))
			Expect(reviewResponse.Details.Causes[0].Field).To(Equal("spec.template.spec.domain.devices.disks[2].volumeName"))
		})
	})

	Context("A valid OfflineVirtualMachine given", func() {

		newOfflineVirtualMachine := func(running bool) *v1.OfflineVirtualMachine {
			vmImage := tests.RegistryDiskFor(tests.RegistryDiskCirros)
			template := tests.NewRandomVMWithEphemeralDiskAndUserdata(vmImage, "echo Hi\n")

			var newOVM *v1.OfflineVirtualMachine
			var err error

			newOVM = NewRandomOfflineVirtualMachine(template, running)

			newOVM, err = virtClient.OfflineVirtualMachine(tests.NamespaceTestDefault).Create(newOVM)
			Expect(err).ToNot(HaveOccurred())

			return newOVM
		}

		startOVM := func(ovm *v1.OfflineVirtualMachine) *v1.OfflineVirtualMachine {
			By("Starting the VM")

<<<<<<< HEAD
			updatedOVM, err := virtClient.OfflineVirtualMachine(ovm.Namespace).Get(ovm.Name, v12.GetOptions{})
			Expect(err).ToNot(HaveOccurred())

			updatedOVM = updatedOVM.DeepCopy()
			updatedOVM.Spec.Running = true
=======
>>>>>>> b2cc8a1f
			Eventually(func() error {
				updatedOVM, err := virtClient.OfflineVirtualMachine(ovm.Namespace).Get(ovm.Name, &v12.GetOptions{})
				Expect(err).ToNot(HaveOccurred())
				updatedOVM.Spec.Running = true
				_, err = virtClient.OfflineVirtualMachine(updatedOVM.Namespace).Update(updatedOVM)
				return err
			}, 300*time.Second, 1*time.Second).ShouldNot(HaveOccurred())

			updatedOVM, err := virtClient.OfflineVirtualMachine(ovm.Namespace).Get(ovm.Name, &v12.GetOptions{})
			Expect(err).ToNot(HaveOccurred())

			// Observe the VM created
			Eventually(func() error {
				_, err := virtClient.VM(updatedOVM.Namespace).Get(updatedOVM.Name, v12.GetOptions{})
				return err
			}, 300*time.Second, 1*time.Second).Should(Succeed())

			By("OVM has the running condition")
			Eventually(func() bool {
<<<<<<< HEAD
				updatedOVM, err = virtClient.OfflineVirtualMachine(updatedOVM.Namespace).Get(updatedOVM.Name, v12.GetOptions{})
=======
				ovm, err := virtClient.OfflineVirtualMachine(updatedOVM.Namespace).Get(updatedOVM.Name, &v12.GetOptions{})
>>>>>>> b2cc8a1f
				Expect(err).ToNot(HaveOccurred())
				return ovm.Status.Ready
			}, 300*time.Second, 1*time.Second).Should(BeTrue())

			return updatedOVM
		}

		stopOVM := func(ovm *v1.OfflineVirtualMachine) *v1.OfflineVirtualMachine {
			By("Stopping the VM")

<<<<<<< HEAD
			updatedOVM, err := virtClient.OfflineVirtualMachine(ovm.Namespace).Get(ovm.Name, v12.GetOptions{})
			Expect(err).ToNot(HaveOccurred())

			updatedOVM = updatedOVM.DeepCopy()
			updatedOVM.Spec.Running = false
=======
>>>>>>> b2cc8a1f
			Eventually(func() error {
				updatedOVM, err := virtClient.OfflineVirtualMachine(ovm.Namespace).Get(ovm.Name, &v12.GetOptions{})
				Expect(err).ToNot(HaveOccurred())
				updatedOVM.Spec.Running = false
				_, err = virtClient.OfflineVirtualMachine(updatedOVM.Namespace).Update(updatedOVM)
				return err
			}, 300*time.Second, 1*time.Second).ShouldNot(HaveOccurred())

			updatedOVM, err := virtClient.OfflineVirtualMachine(ovm.Namespace).Get(ovm.Name, &v12.GetOptions{})
			Expect(err).ToNot(HaveOccurred())

			// Observe the VM deleted
			Eventually(func() bool {
				_, err = virtClient.VM(updatedOVM.Namespace).Get(updatedOVM.Name, v12.GetOptions{})
				if errors.IsNotFound(err) {
					return true
				}
				return false
			}, 300*time.Second, 1*time.Second).Should(BeTrue(), "The vm did not disappear")

			By("OVM has not the running condition")
			Eventually(func() bool {
<<<<<<< HEAD
				updatedOVM, err = virtClient.OfflineVirtualMachine(updatedOVM.Namespace).Get(updatedOVM.Name, v12.GetOptions{})
=======
				ovm, err := virtClient.OfflineVirtualMachine(updatedOVM.Namespace).Get(updatedOVM.Name, &v12.GetOptions{})
>>>>>>> b2cc8a1f
				Expect(err).ToNot(HaveOccurred())
				return ovm.Status.Ready
			}, 300*time.Second, 1*time.Second).Should(BeFalse())

			return updatedOVM
		}

		It("should update OfflineVirtualMachine once VMs are up", func() {
			newOVM := newOfflineVirtualMachine(true)
			Eventually(func() bool {
				ovm, err := virtClient.OfflineVirtualMachine(tests.NamespaceTestDefault).Get(newOVM.Name, v12.GetOptions{})
				Expect(err).ToNot(HaveOccurred())
				return ovm.Status.Ready
			}, 300*time.Second, 1*time.Second).Should(BeTrue())
		})

		It("should remove VM once the OVM is marked for deletion", func() {
			newOVM := newOfflineVirtualMachine(true)
			// Create a offlinevm with vm
			// Delete it
			Expect(virtClient.OfflineVirtualMachine(newOVM.Namespace).Delete(newOVM.Name, &v12.DeleteOptions{})).To(Succeed())
			// Wait until VMs are gone
			Eventually(func() int {
				vms, err := virtClient.VM(newOVM.Namespace).List(v12.ListOptions{})
				Expect(err).ToNot(HaveOccurred())
				return len(vms.Items)
			}, 300*time.Second, 2*time.Second).Should(BeZero(), "The VM did not disappear")
		})

		It("should remove owner references on the VM if it is orphan deleted", func() {
			newOVM := newOfflineVirtualMachine(true)

			Eventually(func() []v12.OwnerReference {
				// Check for owner reference
				vm, _ := virtClient.VM(newOVM.Namespace).Get(newOVM.Name, v12.GetOptions{})
				return vm.OwnerReferences
			}, 300*time.Second, 1*time.Second).ShouldNot(BeEmpty())

			// Delete it
			orphanPolicy := v12.DeletePropagationOrphan
			Expect(virtClient.OfflineVirtualMachine(newOVM.Namespace).
				Delete(newOVM.Name, &v12.DeleteOptions{PropagationPolicy: &orphanPolicy})).To(Succeed())
			// Wait until the offlinevm is deleted
			Eventually(func() bool {
				_, err := virtClient.OfflineVirtualMachine(newOVM.Namespace).Get(newOVM.Name, v12.GetOptions{})
				if errors.IsNotFound(err) {
					return true
				}
				return false
			}, 300*time.Second, 1*time.Second).Should(BeTrue())

			vm, err := virtClient.VM(newOVM.Namespace).Get(newOVM.Name, v12.GetOptions{})
			Expect(err).ToNot(HaveOccurred())
			Expect(vm.OwnerReferences).To(BeEmpty())
			Expect(err).ToNot(HaveOccurred())
		})

		It("should recreate VM if it gets deleted", func() {
			newOVM := startOVM(newOfflineVirtualMachine(false))

			currentVM, err := virtClient.VM(newOVM.Namespace).Get(newOVM.Name, v12.GetOptions{})
			Expect(err).ToNot(HaveOccurred())

			Expect(virtClient.VM(newOVM.Namespace).Delete(newOVM.Name, &v12.DeleteOptions{})).To(Succeed())

			Eventually(func() bool {
				vm, err := virtClient.VM(newOVM.Namespace).Get(newOVM.Name, v12.GetOptions{})
				if errors.IsNotFound(err) {
					return false
				}
				if vm.UID != currentVM.UID {
					return true
				}
				return false
			}, 240*time.Second, 1*time.Second).Should(BeTrue())
		})

		It("should recreate VM if the VM's pod gets deleted", func() {
			var firstVM *v1.VirtualMachine
			var curVM *v1.VirtualMachine
			var err error

			By("Creating a new OVM")
			newOVM := newOfflineVirtualMachine(true)

			// wait for a running VM.
			By("Waiting for the OVM's VM to start")
			Eventually(func() error {
				firstVM, err = virtClient.VM(newOVM.Namespace).Get(newOVM.Name, v12.GetOptions{})
				if err != nil {
					return err
				}
				if !firstVM.IsRunning() {
					return fmt.Errorf("vm still isn't running")
				}
				return nil
			}, 120*time.Second, 1*time.Second).Should(Succeed())

			// get the pod backing the VM
			By("Getting the pod backing the VM")
			pods, err := virtClient.CoreV1().Pods(newOVM.Namespace).List(tests.UnfinishedVMPodSelector(firstVM))
			Expect(err).ToNot(HaveOccurred())
			Expect(len(pods.Items)).To(Equal(1))
			firstPod := pods.Items[0]

			// Delete the Pod
			By("Deleting the VM's pod")
			Eventually(func() error {
				return virtClient.CoreV1().Pods(newOVM.Namespace).Delete(firstPod.Name, &v12.DeleteOptions{})
			}, 120*time.Second, 1*time.Second).Should(Succeed())

			// Wait on the OVM controller to create a new VM
			By("Waiting for a new VM to spawn")
			Eventually(func() bool {
				curVM, err = virtClient.VM(newOVM.Namespace).Get(newOVM.Name, v12.GetOptions{})

				// verify a new VM gets created for the OVM after the Pod is deleted.
				if errors.IsNotFound(err) {
					return false
				} else if string(curVM.UID) == string(firstVM.UID) {
					return false
				} else if !curVM.IsRunning() {
					return false
				}
				return true
			}, 120*time.Second, 1*time.Second).Should(BeTrue())

			// sanity check that the test ran correctly by
			// verifying a different Pod backs the OVM as well.
			By("Verifying a new pod backs the OVM")
			pods, err = virtClient.CoreV1().Pods(newOVM.Namespace).List(tests.UnfinishedVMPodSelector(curVM))
			Expect(err).ToNot(HaveOccurred())
			Expect(len(pods.Items)).To(Equal(1))
			pod := pods.Items[0]
			Expect(pod.Name).ToNot(Equal(firstPod.Name))
		})

		It("should stop VM if running set to false", func() {

			currOVM := newOfflineVirtualMachine(false)
			currOVM = startOVM(currOVM)
			currOVM = stopOVM(currOVM)

		})

		It("should start and stop VM multiple times", func() {
			var currOVM *v1.OfflineVirtualMachine

			currOVM = newOfflineVirtualMachine(false)

			// Start and stop VM multiple times
			for i := 0; i < 5; i++ {
				By(fmt.Sprintf("Doing run: %d", i))
				startOVM(currOVM)
				stopOVM(currOVM)
			}
		})

		It("should not update the VM spec if Running", func() {
			newOVM := newOfflineVirtualMachine(true)

			Eventually(func() bool {
				newOVM, err = virtClient.OfflineVirtualMachine(newOVM.Namespace).Get(newOVM.Name, v12.GetOptions{})
				Expect(err).ToNot(HaveOccurred())
				return newOVM.Status.Ready
			}, 360*time.Second, 1*time.Second).Should(BeTrue())

			By("Updating the OVM template spec")
			newOVM, err = virtClient.OfflineVirtualMachine(newOVM.Namespace).Get(newOVM.Name, v12.GetOptions{})
			Expect(err).ToNot(HaveOccurred())

			updatedOVM := newOVM.DeepCopy()
			updatedOVM.Spec.Template.Spec.Domain.Resources.Requests = v13.ResourceList{
				v13.ResourceMemory: resource.MustParse("4096Ki"),
			}
			updatedOVM, err := virtClient.OfflineVirtualMachine(updatedOVM.Namespace).Update(updatedOVM)
			Expect(err).ToNot(HaveOccurred())

			By("Expecting the old VM spec still running")
			vm, err := virtClient.VM(newOVM.Namespace).Get(newOVM.Name, v12.GetOptions{})
			Expect(err).ToNot(HaveOccurred())

			vmMemory := vm.Spec.Domain.Resources.Requests.Memory()
			ovmMemory := newOVM.Spec.Template.Spec.Domain.Resources.Requests.Memory()
			Expect(vmMemory.Cmp(*ovmMemory)).To(Equal(0))

			By("Restarting the OVM")
			newOVM = stopOVM(newOVM)
			newOVM = startOVM(newOVM)

			By("Expecting updated spec running")
			vm, err = virtClient.VM(newOVM.Namespace).Get(newOVM.Name, v12.GetOptions{})
			Expect(err).ToNot(HaveOccurred())

			vmMemory = vm.Spec.Domain.Resources.Requests.Memory()
			ovmMemory = updatedOVM.Spec.Template.Spec.Domain.Resources.Requests.Memory()
			Expect(vmMemory.Cmp(*ovmMemory)).To(Equal(0))
		})

		It("should survive guest shutdown, multiple times", func() {
			By("Creating new OVM, not running")
			newOVM := newOfflineVirtualMachine(false)
			newOVM = startOVM(newOVM)
			var vm *v1.VirtualMachine

			for i := 0; i < 3; i++ {
				currentVM, err := virtClient.VM(newOVM.Namespace).Get(newOVM.Name, v12.GetOptions{})
				Expect(err).ToNot(HaveOccurred())

				By("Getting the running VM")
				Eventually(func() bool {
					vm, err = virtClient.VM(newOVM.Namespace).Get(newOVM.Name, v12.GetOptions{})
					Expect(err).ToNot(HaveOccurred())
					return vm.Status.Phase == v1.Running
				}, 240*time.Second, 1*time.Second).Should(BeTrue())

				By("Obtaining the serial console")
				expecter, err := tests.LoggedInCirrosExpecter(vm)
				Expect(err).ToNot(HaveOccurred())
				defer expecter.Close()

				By("Guest shutdown")
				_, err = expecter.ExpectBatch([]expect.Batcher{
					&expect.BSnd{S: "sudo poweroff\n"},
					&expect.BExp{R: "The system is going down NOW!"},
				}, 240*time.Second)
				Expect(err).ToNot(HaveOccurred())

				By("waiting for the controller to replace the shut-down vm with a new instance")
				Eventually(func() bool {
					vm, err = virtClient.VM(newOVM.Namespace).Get(newOVM.Name, v12.GetOptions{})
					// Almost there, a new instance should be spawned soon
					if errors.IsNotFound(err) {
						return false
					}
					Expect(err).ToNot(HaveOccurred())
					// If the UID of the vm changed we see the new vm
					if vm.UID != currentVM.UID {
						return true
					}
					return false
				}, 240*time.Second, 1*time.Second).Should(BeTrue(), "No new VM instance showed up")

				By("OVM should run the VM again")
			}
		})

		Context("Using virtctl interface", func() {
			It("should start a VM once", func() {
				var vm *v1.VirtualMachine
				var err error
				By("getting an OVM")
				newOVM := newOfflineVirtualMachine(false)

				By("Invoking virtctl start")
				virtctl := tests.NewRepeatableVirtctlCommand(offlinevm.COMMAND_START, "--namespace", newOVM.Namespace, newOVM.Name)

				err = virtctl()
				Expect(err).ToNot(HaveOccurred())

				By("Getting the status of the OVM")
				Eventually(func() bool {
					newOVM, err = virtClient.OfflineVirtualMachine(newOVM.Namespace).Get(newOVM.Name, v12.GetOptions{})
					Expect(err).ToNot(HaveOccurred())
					return newOVM.Status.Ready
				}, 360*time.Second, 1*time.Second).Should(BeTrue())

				By("Getting the running VM")
				Eventually(func() bool {
					vm, err = virtClient.VM(newOVM.Namespace).Get(newOVM.Name, v12.GetOptions{})
					Expect(err).ToNot(HaveOccurred())
					return vm.Status.Phase == v1.Running
				}, 240*time.Second, 1*time.Second).Should(BeTrue())

				By("Ensuring a second invocation should fail")
				err = virtctl()
				Expect(err).To(HaveOccurred())
			})

			It("should stop a VM once", func() {
				var err error
				By("getting an OVM")
				newOVM := newOfflineVirtualMachine(true)

				By("Invoking virtctl stop")
				virtctl := tests.NewRepeatableVirtctlCommand(offlinevm.COMMAND_STOP, "--namespace", newOVM.Namespace, newOVM.Name)

				By("Ensuring OVM is running")
				Eventually(func() bool {
					newOVM, err = virtClient.OfflineVirtualMachine(newOVM.Namespace).Get(newOVM.Name, v12.GetOptions{})
					Expect(err).ToNot(HaveOccurred())
					return newOVM.Status.Ready
				}, 360*time.Second, 1*time.Second).Should(BeTrue())

				err = virtctl()
				Expect(err).ToNot(HaveOccurred())

				By("Ensuring OVM is not running")
				Eventually(func() bool {
					newOVM, err = virtClient.OfflineVirtualMachine(newOVM.Namespace).Get(newOVM.Name, v12.GetOptions{})
					Expect(err).ToNot(HaveOccurred())
					return !newOVM.Status.Ready && !newOVM.Status.Created
				}, 360*time.Second, 1*time.Second).Should(BeTrue())

				By("Ensuring the VM is removed")
				Eventually(func() error {
					_, err = virtClient.VM(newOVM.Namespace).Get(newOVM.Name, v12.GetOptions{})
					// Expect a 404 error
					return err
				}, 240*time.Second, 1*time.Second).Should(HaveOccurred())

				By("Ensuring a second invocation should fail")
				err = virtctl()
				Expect(err).To(HaveOccurred())
			})
		})
	})
})

// NewRandomOfflineVirtualMachine creates new OfflineVirtualMachine
func NewRandomOfflineVirtualMachine(vm *v1.VirtualMachine, running bool) *v1.OfflineVirtualMachine {
	name := vm.Name
	namespace := vm.Namespace
	ovm := &v1.OfflineVirtualMachine{
		ObjectMeta: v12.ObjectMeta{
			Name:      name,
			Namespace: namespace,
		},
		Spec: v1.OfflineVirtualMachineSpec{
			Running: running,
			Template: &v1.VMTemplateSpec{
				ObjectMeta: v12.ObjectMeta{
					Labels:    map[string]string{"name": name},
					Name:      name,
					Namespace: namespace,
				},
				Spec: vm.Spec,
			},
		},
	}
	return ovm
}<|MERGE_RESOLUTION|>--- conflicted
+++ resolved
@@ -132,23 +132,15 @@
 		startOVM := func(ovm *v1.OfflineVirtualMachine) *v1.OfflineVirtualMachine {
 			By("Starting the VM")
 
-<<<<<<< HEAD
-			updatedOVM, err := virtClient.OfflineVirtualMachine(ovm.Namespace).Get(ovm.Name, v12.GetOptions{})
-			Expect(err).ToNot(HaveOccurred())
-
-			updatedOVM = updatedOVM.DeepCopy()
-			updatedOVM.Spec.Running = true
-=======
->>>>>>> b2cc8a1f
 			Eventually(func() error {
-				updatedOVM, err := virtClient.OfflineVirtualMachine(ovm.Namespace).Get(ovm.Name, &v12.GetOptions{})
+				updatedOVM, err := virtClient.OfflineVirtualMachine(ovm.Namespace).Get(ovm.Name, v12.GetOptions{})
 				Expect(err).ToNot(HaveOccurred())
 				updatedOVM.Spec.Running = true
 				_, err = virtClient.OfflineVirtualMachine(updatedOVM.Namespace).Update(updatedOVM)
 				return err
 			}, 300*time.Second, 1*time.Second).ShouldNot(HaveOccurred())
 
-			updatedOVM, err := virtClient.OfflineVirtualMachine(ovm.Namespace).Get(ovm.Name, &v12.GetOptions{})
+			updatedOVM, err := virtClient.OfflineVirtualMachine(ovm.Namespace).Get(ovm.Name, v12.GetOptions{})
 			Expect(err).ToNot(HaveOccurred())
 
 			// Observe the VM created
@@ -159,11 +151,7 @@
 
 			By("OVM has the running condition")
 			Eventually(func() bool {
-<<<<<<< HEAD
-				updatedOVM, err = virtClient.OfflineVirtualMachine(updatedOVM.Namespace).Get(updatedOVM.Name, v12.GetOptions{})
-=======
-				ovm, err := virtClient.OfflineVirtualMachine(updatedOVM.Namespace).Get(updatedOVM.Name, &v12.GetOptions{})
->>>>>>> b2cc8a1f
+				ovm, err := virtClient.OfflineVirtualMachine(updatedOVM.Namespace).Get(updatedOVM.Name, v12.GetOptions{})
 				Expect(err).ToNot(HaveOccurred())
 				return ovm.Status.Ready
 			}, 300*time.Second, 1*time.Second).Should(BeTrue())
@@ -174,23 +162,15 @@
 		stopOVM := func(ovm *v1.OfflineVirtualMachine) *v1.OfflineVirtualMachine {
 			By("Stopping the VM")
 
-<<<<<<< HEAD
-			updatedOVM, err := virtClient.OfflineVirtualMachine(ovm.Namespace).Get(ovm.Name, v12.GetOptions{})
-			Expect(err).ToNot(HaveOccurred())
-
-			updatedOVM = updatedOVM.DeepCopy()
-			updatedOVM.Spec.Running = false
-=======
->>>>>>> b2cc8a1f
 			Eventually(func() error {
-				updatedOVM, err := virtClient.OfflineVirtualMachine(ovm.Namespace).Get(ovm.Name, &v12.GetOptions{})
+				updatedOVM, err := virtClient.OfflineVirtualMachine(ovm.Namespace).Get(ovm.Name, v12.GetOptions{})
 				Expect(err).ToNot(HaveOccurred())
 				updatedOVM.Spec.Running = false
 				_, err = virtClient.OfflineVirtualMachine(updatedOVM.Namespace).Update(updatedOVM)
 				return err
 			}, 300*time.Second, 1*time.Second).ShouldNot(HaveOccurred())
 
-			updatedOVM, err := virtClient.OfflineVirtualMachine(ovm.Namespace).Get(ovm.Name, &v12.GetOptions{})
+			updatedOVM, err := virtClient.OfflineVirtualMachine(ovm.Namespace).Get(ovm.Name, v12.GetOptions{})
 			Expect(err).ToNot(HaveOccurred())
 
 			// Observe the VM deleted
@@ -204,11 +184,7 @@
 
 			By("OVM has not the running condition")
 			Eventually(func() bool {
-<<<<<<< HEAD
-				updatedOVM, err = virtClient.OfflineVirtualMachine(updatedOVM.Namespace).Get(updatedOVM.Name, v12.GetOptions{})
-=======
-				ovm, err := virtClient.OfflineVirtualMachine(updatedOVM.Namespace).Get(updatedOVM.Name, &v12.GetOptions{})
->>>>>>> b2cc8a1f
+				ovm, err := virtClient.OfflineVirtualMachine(updatedOVM.Namespace).Get(updatedOVM.Name, v12.GetOptions{})
 				Expect(err).ToNot(HaveOccurred())
 				return ovm.Status.Ready
 			}, 300*time.Second, 1*time.Second).Should(BeFalse())
